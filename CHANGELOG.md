# Changelog

All notable changes to this project will be documented in this file.

The format is based on [Keep a Changelog](https://keepachangelog.com/en/1.0.0/),
and this project adheres to [Semantic Versioning](https://semver.org/spec/v2.0.0.html).

<<<<<<< HEAD
## Unreleased
### Added
- CASMCMS-8739 - move common functions here from ims-utils.
=======
## [Unreleased]
### Changed
- Disabled concurrent Jenkins builds on same branch/commit
- Added build timeout to avoid hung builds
>>>>>>> d2ebebfc

### Dependencies
Bumped dependency patch versions:
| Package                  | From     | To       |
|--------------------------|----------|----------|
| `boto3`                  | 1.17.46  | 1.17.53  |
| `botocore`               | 1.20.46  | 1.20.53  |
| `oauthlib`               | 3.1.0    | 3.1.1    |
| `python-dateutil`        | 2.8.1    | 2.8.2    |
| `requests-oauthlib`      | 1.3.0    | 1.3.1    |
| `s3transfer`             | 0.3.6    | 0.3.7    |
| `urllib3`                | 1.26.2   | 1.26.16  |

## [2.14.0] - 2023-06-01
### Changed
CASM-4232: Enhanced logging for [`__init__.py`](ims-python-helper/__init__.py) for use with IUF.
 
## [2.13.0] - 2023-05-02
### Removed
- Removed defunct files leftover from previous versioning system

### Added
- CASMCMS-8459 - add support for arm64 images.
- CASMCMS-8595 - rename platform to arch

## [2.12.0] - 2023-04-18
### Changed
- Changed the behavior of `ImsHelper.recipe_upload()` to only skip uploading a
  recipe if the artifact MD5 sums match, not just if the IMS image names match.
- Change `ImsHelper.image_upload_artifacts()` to check equality of images
  based on artifact checksums in addition to image names.

## [2.11.1] - 2023-02-06
### Fixed
- Fix bug where an `"ims_image_record"` key was not being returned in
  the dict returned by `ImsHelper.image_upload_artifacts()`.

## [2.11.0] - 2023-01-17
### Changed
- Change `ImsHelper.image_upload_artifacts()` to add an option to skip
  uploading an image for which there is already an image with a matching
  name in IMS which has associated artifacts.

## [2.10.2] - 2022-12-20
### Added
- Add Artifactory authentication to Jenkinsfile

## [2.10.1] - 2022-12-02
### Added
- Add a note in the README about authenticating to CSM's artifactory.

## [2.10.0] - 2022-08-01
### Changed
- CASMCMS-7970 - update dev.cray.com server addresses.

## [2.9.0] - 2022-06-27

### Added
- Add support for registering template variables when creating an IMS recipe<|MERGE_RESOLUTION|>--- conflicted
+++ resolved
@@ -5,16 +5,13 @@
 The format is based on [Keep a Changelog](https://keepachangelog.com/en/1.0.0/),
 and this project adheres to [Semantic Versioning](https://semver.org/spec/v2.0.0.html).
 
-<<<<<<< HEAD
 ## Unreleased
+
 ### Added
 - CASMCMS-8739 - move common functions here from ims-utils.
-=======
-## [Unreleased]
 ### Changed
 - Disabled concurrent Jenkins builds on same branch/commit
 - Added build timeout to avoid hung builds
->>>>>>> d2ebebfc
 
 ### Dependencies
 Bumped dependency patch versions:
